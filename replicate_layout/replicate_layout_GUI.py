# -*- coding: utf-8 -*-

###########################################################################
## Python code generated with wxFormBuilder (version Oct 26 2018)
## http://www.wxformbuilder.org/
##
## PLEASE DO *NOT* EDIT THIS FILE!
###########################################################################

import wx
import wx.xrc

###########################################################################
## Class ReplicateLayoutGUI
###########################################################################

class ReplicateLayoutGUI ( wx.Dialog ):

	def __init__( self, parent ):
		wx.Dialog.__init__ ( self, parent, id = wx.ID_ANY, title = u"Replicate layout", pos = wx.DefaultPosition, size = wx.Size( 313,492 ), style = wx.DEFAULT_DIALOG_STYLE|wx.RESIZE_BORDER )

		self.SetSizeHints( wx.Size( 313,409 ), wx.DefaultSize )

		bSizer14 = wx.BoxSizer( wx.VERTICAL )

		self.m_staticText5 = wx.StaticText( self, wx.ID_ANY, u"Hierarchy level:", wx.DefaultPosition, wx.DefaultSize, 0 )
		self.m_staticText5.Wrap( -1 )

		bSizer14.Add( self.m_staticText5, 0, wx.ALL, 5 )

		bSizer18 = wx.BoxSizer( wx.HORIZONTAL )

		list_levelsChoices = []
		self.list_levels = wx.ListBox( self, wx.ID_ANY, wx.DefaultPosition, wx.Size( 230,-1 ), list_levelsChoices, 0 )
		bSizer18.Add( self.list_levels, 1, wx.ALL|wx.EXPAND, 5 )


		bSizer14.Add( bSizer18, 1, wx.EXPAND, 5 )

		self.m_staticText6 = wx.StaticText( self, wx.ID_ANY, u"Sheets to replicate:", wx.DefaultPosition, wx.DefaultSize, 0 )
		self.m_staticText6.Wrap( -1 )

		bSizer14.Add( self.m_staticText6, 0, wx.ALL, 5 )

		bSizer16 = wx.BoxSizer( wx.HORIZONTAL )

		list_sheetsChoices = []
		self.list_sheets = wx.ListBox( self, wx.ID_ANY, wx.DefaultPosition, wx.Size( 230,-1 ), list_sheetsChoices, wx.LB_MULTIPLE|wx.LB_NEEDED_SB )
		bSizer16.Add( self.list_sheets, 1, wx.ALL|wx.EXPAND, 5 )


		bSizer14.Add( bSizer16, 2, wx.EXPAND, 5 )

<<<<<<< HEAD
=======
		self.chkbox_locked = wx.CheckBox( self, wx.ID_ANY, u"Replicate locked footprints", wx.DefaultPosition, wx.DefaultSize, 0 )
		bSizer14.Add( self.chkbox_locked, 0, wx.ALL, 5 )

>>>>>>> f92590b8
		self.chkbox_tracks = wx.CheckBox( self, wx.ID_ANY, u"Replicate tracks", wx.DefaultPosition, wx.DefaultSize, 0 )
		self.chkbox_tracks.SetValue(True)
		bSizer14.Add( self.chkbox_tracks, 0, wx.ALL, 5 )

		self.chkbox_zones = wx.CheckBox( self, wx.ID_ANY, u"Replicate zones", wx.DefaultPosition, wx.DefaultSize, 0 )
		self.chkbox_zones.SetValue(True)
		bSizer14.Add( self.chkbox_zones, 0, wx.ALL, 5 )

		self.chkbox_text = wx.CheckBox( self, wx.ID_ANY, u"Replicate text", wx.DefaultPosition, wx.DefaultSize, 0 )
		self.chkbox_text.SetValue(True)
		bSizer14.Add( self.chkbox_text, 0, wx.ALL, 5 )

		self.chkbox_drawings = wx.CheckBox( self, wx.ID_ANY, u"Replicate drawings", wx.DefaultPosition, wx.DefaultSize, 0 )
		self.chkbox_drawings.SetValue(True)
		bSizer14.Add( self.chkbox_drawings, 0, wx.ALL, 5 )

		self.chkbox_intersecting = wx.CheckBox( self, wx.ID_ANY, u"Replicate intersecting tracks/zones/drawings", wx.DefaultPosition, wx.DefaultSize, 0 )
		bSizer14.Add( self.chkbox_intersecting, 0, wx.ALL, 5 )

		self.chkbox_remove = wx.CheckBox( self, wx.ID_ANY, u"Remove existing tracks/zones/drawings", wx.DefaultPosition, wx.DefaultSize, 0 )
		bSizer14.Add( self.chkbox_remove, 0, wx.ALL, 5 )

		self.chkbox_remove_duplicates = wx.CheckBox( self, wx.ID_ANY, u"Remove duplicates (might take some time)", wx.DefaultPosition, wx.DefaultSize, 0 )
		bSizer14.Add( self.chkbox_remove_duplicates, 0, wx.ALL, 5 )

		bSizer15 = wx.BoxSizer( wx.HORIZONTAL )

		self.btn_ok = wx.Button( self, wx.ID_OK, u"Ok", wx.DefaultPosition, wx.DefaultSize, 0 )
		bSizer15.Add( self.btn_ok, 0, wx.ALL, 5 )

		self.btn_cancel = wx.Button( self, wx.ID_CANCEL, u"Cancel", wx.DefaultPosition, wx.DefaultSize, 0 )
		bSizer15.Add( self.btn_cancel, 0, wx.ALL, 5 )


		bSizer14.Add( bSizer15, 0, 0, 5 )


		self.SetSizer( bSizer14 )
		self.Layout()

		self.Centre( wx.BOTH )

		# Connect Events
		self.Bind( wx.EVT_CLOSE, self.OnCancel )
		self.list_levels.Bind( wx.EVT_LISTBOX, self.level_changed )
		self.btn_ok.Bind( wx.EVT_BUTTON, self.OnOk )
		self.btn_cancel.Bind( wx.EVT_BUTTON, self.OnCancel )

	def __del__( self ):
		pass


	# Virtual event handlers, overide them in your derived class
	def OnCancel( self, event ):
		event.Skip()

	def level_changed( self, event ):
		event.Skip()

	def OnOk( self, event ):
		event.Skip()


<|MERGE_RESOLUTION|>--- conflicted
+++ resolved
@@ -51,12 +51,9 @@
 
 		bSizer14.Add( bSizer16, 2, wx.EXPAND, 5 )
 
-<<<<<<< HEAD
-=======
 		self.chkbox_locked = wx.CheckBox( self, wx.ID_ANY, u"Replicate locked footprints", wx.DefaultPosition, wx.DefaultSize, 0 )
 		bSizer14.Add( self.chkbox_locked, 0, wx.ALL, 5 )
 
->>>>>>> f92590b8
 		self.chkbox_tracks = wx.CheckBox( self, wx.ID_ANY, u"Replicate tracks", wx.DefaultPosition, wx.DefaultSize, 0 )
 		self.chkbox_tracks.SetValue(True)
 		bSizer14.Add( self.chkbox_tracks, 0, wx.ALL, 5 )
