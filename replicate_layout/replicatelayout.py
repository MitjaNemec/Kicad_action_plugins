--- conflicted
+++ resolved
@@ -593,18 +593,13 @@
             # go through all modules
             mod_sheet = self.get_modules_on_sheet(sheet)
             nr_mods = len(mod_sheet)
-<<<<<<< HEAD
             for mod_index in range(nr_mods):
                 mod = mod_sheet[mod_index]
-=======
-            for track_index in range(nr_mods):
-                mod = mod_sheet[track_index]
                 
                 # skip locked footprints
                 if mod.mod.IsLocked() is True and self.locked is False:
                     continue
 
->>>>>>> f92590b8
                 progress = progress + (1/nr_sheets)*(1/nr_mods)
                 self.update_progress(self.stage, progress, None)
 
